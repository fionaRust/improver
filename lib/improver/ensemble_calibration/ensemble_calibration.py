# -*- coding: utf-8 -*-
# -----------------------------------------------------------------------------
# (C) British Crown Copyright 2017-2019 Met Office.
# All rights reserved.
#
# Redistribution and use in source and binary forms, with or without
# modification, are permitted provided that the following conditions are met:
#
# * Redistributions of source code must retain the above copyright notice, this
#   list of conditions and the following disclaimer.
#
# * Redistributions in binary form must reproduce the above copyright notice,
#   this list of conditions and the following disclaimer in the documentation
#   and/or other materials provided with the distribution.
#
# * Neither the name of the copyright holder nor the names of its
#   contributors may be used to endorse or promote products derived from
#   this software without specific prior written permission.
#
# THIS SOFTWARE IS PROVIDED BY THE COPYRIGHT HOLDERS AND CONTRIBUTORS "AS IS"
# AND ANY EXPRESS OR IMPLIED WARRANTIES, INCLUDING, BUT NOT LIMITED TO, THE
# IMPLIED WARRANTIES OF MERCHANTABILITY AND FITNESS FOR A PARTICULAR PURPOSE
# ARE DISCLAIMED. IN NO EVENT SHALL THE COPYRIGHT HOLDER OR CONTRIBUTORS BE
# LIABLE FOR ANY DIRECT, INDIRECT, INCIDENTAL, SPECIAL, EXEMPLARY, OR
# CONSEQUENTIAL DAMAGES (INCLUDING, BUT NOT LIMITED TO, PROCUREMENT OF
# SUBSTITUTE GOODS OR SERVICES; LOSS OF USE, DATA, OR PROFITS; OR BUSINESS
# INTERRUPTION) HOWEVER CAUSED AND ON ANY THEORY OF LIABILITY, WHETHER IN
# CONTRACT, STRICT LIABILITY, OR TORT (INCLUDING NEGLIGENCE OR OTHERWISE)
# ARISING IN ANY WAY OUT OF THE USE OF THIS SOFTWARE, EVEN IF ADVISED OF THE
# POSSIBILITY OF SUCH DAMAGE.
"""
This module defines all the "plugins" specific for ensemble calibration.

"""
import datetime
import numpy as np
from scipy import stats
from scipy.optimize import minimize
from scipy.stats import norm
import warnings

import iris
from iris.exceptions import CoordinateNotFoundError

from improver.ensemble_calibration.ensemble_calibration_utilities import (
    convert_cube_data_to_2d, check_predictor_of_mean_flag)
from improver.utilities.cube_manipulation import enforce_coordinate_ordering
from improver.utilities.temporal import (
    cycletime_to_datetime, datetime_to_cycletime, datetime_to_iris_time,
    iris_time_to_datetime)


class ContinuousRankedProbabilityScoreMinimisers(object):
    """
    Minimise the Continuous Ranked Probability Score (CRPS)

    Calculate the optimised coefficients for minimising the CRPS based on
    assuming a particular probability distribution for the phenomenon being
    minimised.

    The number of coefficients that will be optimised depend upon the initial
    guess.

    Minimisation is performed using the Nelder-Mead algorithm for 200
    iterations to limit the computational expense.
    Note that the BFGS algorithm was initially trialled but had a bug
    in comparison to comparative results generated in R.

    """
    # The tolerated percentage change for the final iteration when
    # performing the minimisation.
    TOLERATED_PERCENTAGE_CHANGE = 5

    # An arbitrary value set if an infinite value is detected
    # as part of the minimisation.
    BAD_VALUE = np.float64(999999)

    def __init__(self, max_iterations=1000):
        """
        Initialise class for performing minimisation of the Continuous
        Ranked Probability Score (CRPS).

        Kwargs:
            max_iterations (int):
                The maximum number of iterations allowed until the
                minimisation has converged to a stable solution. If the
                maximum number of iterations is reached, but the minimisation
                has not yet converged to a stable solution, then the available
                solution is used anyway, and a warning is raised. If the
                predictor_of_mean is "realizations", then the number of
                iterations may require increasing, as there will be
                more coefficients to solve for.

        """
        # Dictionary containing the functions that will be minimised,
        # depending upon the distribution requested.
        self.minimisation_dict = {
            "gaussian": self.calculate_normal_crps,
            "truncated gaussian": self.calculate_truncated_normal_crps}
        # Maximum iterations for minimisation using Nelder-Mead.
        self.max_iterations = max_iterations

    def __repr__(self):
        """Represent the configured plugin instance as a string."""
        result = ('<ContinuousRankedProbabilityScoreMinimisers: '
                  'minimisation_dict: {}; max_iterations: {}>')
        print_dict = {}
        for key in self.minimisation_dict:
            print_dict.update({key: self.minimisation_dict[key].__name__})
        return result.format(print_dict, self.max_iterations)

    def process(
            self, initial_guess, forecast_predictor, truth, forecast_var,
            predictor_of_mean_flag, distribution):
        """
        Function to pass a given function to the scipy minimize
        function to estimate optimised values for the coefficients.

        If the predictor_of_mean_flag is the ensemble mean, this function
        estimates values for alpha, beta, gamma and delta based on the
        equation:
        N(alpha + beta * ensemble_mean, gamma + delta * ensemble_variance),
        where N is a chosen distribution.

        If the predictor_of_mean_flag is the ensemble realizations, this
        function estimates values for alpha, beta, gamma and delta based on the
        equation:
        N(alpha + beta0 * realization0 + beta1 * realization1,
          gamma + delta * ensemble_variance),
        where N is a chosen distribution and the number of beta terms
        depends on the number of realizations provided.

        Args:
            initial_guess (list):
                List of optimised coefficients.
                Order of coefficients is [gamma, delta, alpha, beta].
            forecast_predictor (iris.cube.Cube):
                Cube containing the fields to be used as the predictor,
                either the ensemble mean or the ensemble realizations.
            truth (iris.cube.Cube):
                Cube containing the field, which will be used as truth.
            forecast_var (iris.cube.Cube):
                Cube containg the field containing the ensemble variance.
            predictor_of_mean_flag (str):
                String to specify the input to calculate the calibrated mean.
                Currently the ensemble mean ("mean") and the ensemble
                realizations ("realizations") are supported as the predictors.
            distribution (str):
                String used to access the appropriate function for use in the
                minimisation within self.minimisation_dict.

        Returns:
            optimised_coeffs (list):
                List of optimised coefficients.
                Order of coefficients is [gamma, delta, alpha, beta].

        """
        def calculate_percentage_change_in_last_iteration(allvecs):
            """
            Calculate the percentage change that has occurred within
            the last iteration of the minimisation. If the percentage change
            between the last iteration and the last-but-one iteration exceeds
            the threshold, a warning message is printed.

            Args:
                allvecs (list):
                    List of numpy arrays containing the optimised coefficients,
                    after each iteration.
            """
            last_iteration_percentage_change = np.absolute(
                (allvecs[-1] - allvecs[-2]) / allvecs[-2])*100
            if (np.any(last_iteration_percentage_change >
                       self.TOLERATED_PERCENTAGE_CHANGE)):
                np.set_printoptions(suppress=True)
                msg = ("The final iteration resulted in a percentage change "
                       "that is greater than the accepted threshold of 5% "
                       "i.e. {}. "
                       "\nA satisfactory minimisation has not been achieved. "
                       "\nLast iteration: {}, "
                       "\nLast-but-one iteration: {}"
                       "\nAbsolute difference: {}\n").format(
                           last_iteration_percentage_change, allvecs[-1],
                           allvecs[-2], np.absolute(allvecs[-2]-allvecs[-1]))
                warnings.warn(msg)

        try:
            minimisation_function = self.minimisation_dict[distribution]
        except KeyError as err:
            msg = ("Distribution requested {} is not supported in {}"
                   "Error message is {}".format(
                       distribution, self.minimisation_dict, err))
            raise KeyError(msg)

        # Ensure predictor_of_mean_flag is valid.
        check_predictor_of_mean_flag(predictor_of_mean_flag)

        if predictor_of_mean_flag.lower() == "mean":
            forecast_predictor_data = forecast_predictor.data.flatten()
            truth_data = truth.data.flatten()
            forecast_var_data = forecast_var.data.flatten()
        elif predictor_of_mean_flag.lower() == "realizations":
            truth_data = truth.data.flatten()
            forecast_predictor = (
                enforce_coordinate_ordering(
                    forecast_predictor, "realization"))
            forecast_predictor_data = convert_cube_data_to_2d(
                forecast_predictor)
            forecast_var_data = forecast_var.data.flatten()

        # Increased precision is needed for stable coefficient calculation.
        # The resulting coefficients are cast to float32 prior to output.
        initial_guess = np.array(initial_guess, dtype=np.float64)
        forecast_predictor_data = forecast_predictor_data.astype(np.float64)
        forecast_var_data = forecast_var_data.astype(np.float64)
        truth_data = truth_data.astype(np.float64)
        sqrt_pi = np.sqrt(np.pi).astype(np.float64)

        optimised_coeffs = minimize(
            minimisation_function, initial_guess,
            args=(forecast_predictor_data, truth_data,
                  forecast_var_data, sqrt_pi, predictor_of_mean_flag),
            method="Nelder-Mead",
            options={"maxiter": self.max_iterations, "return_all": True})

        if not optimised_coeffs.success:
            msg = ("Minimisation did not result in convergence after "
                   "{} iterations. \n{}".format(
                       self.max_iterations, optimised_coeffs.message))
            warnings.warn(msg)
        calculate_percentage_change_in_last_iteration(optimised_coeffs.allvecs)
        return optimised_coeffs.x.astype(np.float32)

    def calculate_normal_crps(
            self, initial_guess, forecast_predictor, truth, forecast_var,
            sqrt_pi, predictor_of_mean_flag):
        """
        Calculate the CRPS for a normal distribution.

        Scientific Reference:
        Gneiting, T. et al., 2005.
        Calibrated Probabilistic Forecasting Using Ensemble Model Output
        Statistics and Minimum CRPS Estimation.
        Monthly Weather Review, 133(5), pp.1098-1118.

        Args:
            initial_guess (list):
                List of optimised coefficients.
                Order of coefficients is [gamma, delta, alpha, beta].
            forecast_predictor (np.ndarray):
                Data to be used as the predictor,
                either the ensemble mean or the ensemble realizations.
            truth (np.ndarray):
                Data to be used as truth.
            forecast_var (np.ndarray):
                Ensemble variance data.
            sqrt_pi (np.ndarray):
                Square root of Pi
            predictor_of_mean_flag (str):
                String to specify the input to calculate the calibrated mean.
                Currently the ensemble mean ("mean") and the ensemble
                realizations ("realizations") are supported as the predictors.

        Returns:
            result (float):
                CRPS for the current set of coefficients.

        """
        if predictor_of_mean_flag.lower() == "mean":
            beta = initial_guess[2:]
        elif predictor_of_mean_flag.lower() == "realizations":
            beta = np.array(
                [initial_guess[2]]+(initial_guess[3:]**2).tolist(),
                dtype=np.float32
            )

        new_col = np.ones(truth.shape, dtype=np.float32)
        all_data = np.column_stack((new_col, forecast_predictor))
        mu = np.dot(all_data, beta)
        sigma = np.sqrt(
            initial_guess[0]**2 + initial_guess[1]**2 * forecast_var)
        xz = (truth - mu) / sigma
        normal_cdf = norm.cdf(xz)
        normal_pdf = norm.pdf(xz)
        result = np.nansum(
            sigma * (xz * (2 * normal_cdf - 1) + 2 * normal_pdf - 1 / sqrt_pi))
        if not np.isfinite(np.min(mu/sigma)):
            result = self.BAD_VALUE

        return result

    def calculate_truncated_normal_crps(
            self, initial_guess, forecast_predictor, truth, forecast_var,
            sqrt_pi, predictor_of_mean_flag):
        """
        Calculate the CRPS for a truncated normal distribution.

        Scientific Reference:
        Thorarinsdottir, T.L. & Gneiting, T., 2010.
        Probabilistic forecasts of wind speed: Ensemble model
        output statistics by using heteroscedastic censored regression.
        Journal of the Royal Statistical Society.
        Series A: Statistics in Society, 173(2), pp.371-388.

        Args:
            initial_guess (list):
                List of optimised coefficients.
                Order of coefficients is [gamma, delta, alpha, beta].
            forecast_predictor (np.ndarray):
                Data to be used as the predictor,
                either the ensemble mean or the ensemble realizations.
            truth (np.ndarray):
                Data to be used as truth.
            forecast_var (np.ndarray):
                Ensemble variance data.
            sqrt_pi (np.ndarray):
                Square root of Pi
            predictor_of_mean_flag (str):
                String to specify the input to calculate the calibrated mean.
                Currently the ensemble mean ("mean") and the ensemble
                realizations ("realizations") are supported as the predictors.

        Returns:
            result (float):
                CRPS for the current set of coefficients.

        """
        if predictor_of_mean_flag.lower() == "mean":
            beta = initial_guess[2:]
        elif predictor_of_mean_flag.lower() == "realizations":
            beta = np.array(
                [initial_guess[2]]+(initial_guess[3:]**2).tolist(),
                dtype=np.float32
            )

        new_col = np.ones(truth.shape, dtype=np.float32)
        all_data = np.column_stack((new_col, forecast_predictor))
        mu = np.dot(all_data, beta)
        sigma = np.sqrt(
            initial_guess[0]**2 + initial_guess[1]**2 * forecast_var)
        xz = (truth - mu) / sigma
        normal_cdf = norm.cdf(xz)
        normal_pdf = norm.pdf(xz)
        x0 = mu / sigma
        normal_cdf_0 = norm.cdf(x0)
        normal_cdf_root_two = norm.cdf(np.sqrt(2) * x0)
        result = np.nansum(
            (sigma / normal_cdf_0**2) *
            (xz * normal_cdf_0 * (2 * normal_cdf + normal_cdf_0 - 2) +
             2 * normal_pdf * normal_cdf_0 -
             normal_cdf_root_two / sqrt_pi))
        if not np.isfinite(np.min(mu/sigma)) or (np.min(mu/sigma) < -3):
            result = self.BAD_VALUE
        return result


class EstimateCoefficientsForEnsembleCalibration(object):
    """
    Class focussing on estimating the optimised coefficients for ensemble
    calibration.
    """
    # Logical flag for whether initial guess estimates for the coefficients
    # will be estimated using linear regression i.e.
    # ESTIMATE_COEFFICIENTS_FROM_LINEAR_MODEL_FLAG = True, or whether default
    # values will be used instead i.e.
    # ESTIMATE_COEFFICIENTS_FROM_LINEAR_MODEL_FLAG = False.
    ESTIMATE_COEFFICIENTS_FROM_LINEAR_MODEL_FLAG = True

    def __init__(self, distribution, current_cycle, desired_units=None,
                 predictor_of_mean_flag="mean", max_iterations=1000):
        """
        Create an ensemble calibration plugin that, for Nonhomogeneous Gaussian
        Regression, calculates coefficients based on historical forecasts and
        applies the coefficients to the current forecast.

        Args:
            distribution (str):
                Name of distribution. Assume that the current forecast can be
                represented using this distribution.
            current_cycle (str):
                The current cycle in YYYYMMDDTHHMMZ format e.g. 20171122T0100Z.
                This is used to create a forecast_reference_time coordinate
                on the resulting EMOS coefficients cube.

        Kwargs:
            desired_units (str or cf_units.Unit):
                The unit that you would like the calibration to be undertaken
                in. The current forecast, historical forecast and truth will be
                converted as required.
            predictor_of_mean_flag (str):
                String to specify the input to calculate the calibrated mean.
                Currently the ensemble mean ("mean") and the ensemble
                realizations ("realizations") are supported as the predictors.
            max_iterations (int):
                The maximum number of iterations allowed until the
                minimisation has converged to a stable solution. If the
                maximum number of iterations is reached, but the minimisation
                has not yet converged to a stable solution, then the available
                solution is used anyway, and a warning is raised. If the
                predictor_of_mean is "realizations", then the number of
                iterations may require increasing, as there will be
                more coefficients to solve for.

        """
        self.distribution = distribution
        self.current_cycle = current_cycle
        self.desired_units = desired_units
        # Ensure predictor_of_mean_flag is valid.
        check_predictor_of_mean_flag(predictor_of_mean_flag)
        self.predictor_of_mean_flag = predictor_of_mean_flag
        self.max_iterations = max_iterations
        self.minimiser = ContinuousRankedProbabilityScoreMinimisers(
            max_iterations=self.max_iterations)

        # Setting default values for coeff_names. Beta is the final
        # coefficient name in the list, as there can potentially be
        # multiple beta coefficients if the ensemble realizations, rather
        # than the ensemble mean, are provided as the predictor.
        self.coeff_names = ["gamma", "delta", "alpha", "beta"]

        import imp
        try:
            imp.find_module('statsmodels')
        except ImportError:
            statsmodels_found = False
            if predictor_of_mean_flag.lower() == "realizations":
                msg = (
                    "The statsmodels can not be imported. "
                    "Will not be able to calculate an initial guess from "
                    "the individual ensemble realizations. "
                    "A default initial guess will be used without "
                    "estimating coefficients from a linear model.")
                warnings.warn(msg, ImportWarning)
        else:
            statsmodels_found = True
            import statsmodels.api as sm
            self.sm = sm
        self.statsmodels_found = statsmodels_found

    def __repr__(self):
        """Represent the configured plugin instance as a string."""
        result = ('<EstimateCoefficientsForEnsembleCalibration: '
                  'distribution: {}; '
                  'current_cycle: {}; '
                  'desired_units: {}; '
                  'predictor_of_mean_flag: {}; '
                  'minimiser: {}; '
                  'coeff_names: {}; '
                  'max_iterations: {}>')
        return result.format(
            self.distribution, self.current_cycle, self.desired_units,
            self.predictor_of_mean_flag, self.minimiser.__class__,
            self.coeff_names, self.max_iterations)

    def create_coefficients_cube(
            self, optimised_coeffs, historic_forecast):
        """Create a cube for storing the coefficients computed using EMOS.

        .. See the documentation for examples of these cubes.
        .. include:: extended_documentation/ensemble_calibration/
           ensemble_calibration/create_coefficients_cube.rst

        Args:
            optimised_coeffs (list):
                List of optimised coefficients.
                Order of coefficients is [gamma, delta, alpha, beta].
            historic_forecast (iris.cube.Cube):
                The cube containing the historic forecast.

        Returns:
            cube (iris.cube.Cube):
                Cube constructed using the coefficients provided and using
                metadata from the historic_forecast cube.  The cube contains
                a coefficient_index dimension coordinate where the points
                of the coordinate are integer values and a
                coefficient_name auxiliary coordinate where the points of
                the coordinate are e.g. gamma, delta, alpha, beta.

        """
        if self.predictor_of_mean_flag.lower() == "realizations":
            realization_coeffs = []
            for realization in historic_forecast.coord("realization").points:
                realization_coeffs.append(
                    "{}{}".format(self.coeff_names[-1], np.int32(realization)))
            coeff_names = self.coeff_names[:-1] + realization_coeffs
        else:
            coeff_names = self.coeff_names

        if len(optimised_coeffs) != len(coeff_names):
            msg = ("The number of coefficients in {} must equal the "
                   "number of coefficient names {}.".format(
                        optimised_coeffs, coeff_names))
            raise ValueError(msg)

        coefficient_index = iris.coords.DimCoord(
            np.arange(len(optimised_coeffs), dtype=np.int32),
            long_name="coefficient_index", units="1")
        coefficient_name = iris.coords.AuxCoord(
            coeff_names, long_name="coefficient_name", units="no_unit")
        dim_coords_and_dims = [(coefficient_index, 0)]
        aux_coords_and_dims = [(coefficient_name, 0)]

        # Create a forecast_reference_time coordinate.
        frt_point = cycletime_to_datetime(self.current_cycle)
        try:
            frt_coord = (
                historic_forecast.coord("forecast_reference_time").copy(
                    datetime_to_iris_time(frt_point, time_units="seconds")))
        except CoordinateNotFoundError:
            pass
        else:
            aux_coords_and_dims.append((frt_coord, None))

        # Create forecast period and time coordinates.
        try:
            fp_point = (
                np.unique(historic_forecast.coord("forecast_period").points))
            fp_coord = (
                historic_forecast.coord("forecast_period").copy(fp_point))
        except CoordinateNotFoundError:
            pass
        else:
            aux_coords_and_dims.append((fp_coord, None))
            if historic_forecast.coords("time"):
                frt_point = cycletime_to_datetime(self.current_cycle)
                # Ensure that the fp_point is determined with units of seconds.
                copy_of_fp_coord = (
                    historic_forecast.coord("forecast_period").copy())
                copy_of_fp_coord.convert_units("seconds")
                fp_point, = np.unique(copy_of_fp_coord.points)
                time_point = (
                    frt_point + datetime.timedelta(seconds=float(fp_point)))
                time_point = datetime_to_iris_time(
                    time_point,
                    time_units=str(historic_forecast.coord("time").units))
                time_coord = historic_forecast.coord("time").copy(time_point)
                aux_coords_and_dims.append((time_coord, None))

        # Create x and y coordinates
        for axis in ["x", "y"]:
            historic_coord_points = historic_forecast.coord(axis=axis).points
            coord_point = np.median(historic_coord_points)
            coord_bounds = [historic_coord_points[0],
                            historic_coord_points[-1]]
            new_coord = historic_forecast.coord(axis=axis).copy(
                points=coord_point, bounds=coord_bounds)
            aux_coords_and_dims.append((new_coord, None))

        attributes = {"diagnostic_standard_name": historic_forecast.name()}
        for attribute in historic_forecast.attributes.keys():
            if attribute.endswith("model_configuration"):
                attributes[attribute] = (
                    historic_forecast.attributes[attribute])

        cube = iris.cube.Cube(
            optimised_coeffs, long_name="emos_coefficients", units="1",
            dim_coords_and_dims=dim_coords_and_dims,
            aux_coords_and_dims=aux_coords_and_dims, attributes=attributes)
        return cube

    def compute_initial_guess(
            self, truth, forecast_predictor, predictor_of_mean_flag,
            estimate_coefficients_from_linear_model_flag,
            no_of_realizations=None):
        """
        Function to compute initial guess of the alpha, beta, gamma
        and delta components of the EMOS coefficients by linear regression
        of the forecast predictor and the truth, if requested. Otherwise,
        default values for the coefficients will be used.

        If the predictor_of_mean_flag is "mean", then the order of
        the initial_guess is [gamma, delta, alpha, beta]. Otherwise, if the
        predictor_of_mean_flag is "realizations" then the order of the
        initial_guess is [gamma, delta, alpha, beta0, beta1, beta2], where
        the number of beta variables will correspond to the number of
        realizations. In this example initial guess with three beta
        variables, there will correspondingly be three realizations.

        The coefficients relate to adjustments to the ensemble mean or the
        ensemble realizations, and adjustments to the ensemble variance:
        ::
            alpha + beta * ensemble mean or
            alpha + beta0 * realization1 + beta1 * realization2

            gamma + delta * ensemble variance

        The default values for the initial guesses are in
        [gamma, delta, alpha, beta] ordering:
        * For the ensemble mean, the default initial guess: [0, 1, 0, 1]
        assumes that the raw forecast is skilful and the expected adjustments
        are small.
        * For the ensemble realizations, the default initial guess is
        effectively: [0, 1, 0, 1/3., 1/3., 1/3.], such that
        each realization is assumed to have equal weight.

        If linear regression is enabled, the alpha and beta coefficients
        associated with the ensemble mean or ensemble realizations are
        modified based on the results from the linear regression fit.

        Args:
            truth (iris.cube.Cube):
                Cube containing the field, which will be used as truth.
            forecast_predictor (iris.cube.Cube):
                Cube containing the fields to be used as the predictor,
                either the ensemble mean or the ensemble realizations.
            predictor_of_mean_flag (str):
                String to specify the input to calculate the calibrated mean.
                Currently the ensemble mean ("mean") and the ensemble
                realizations ("realizations") are supported as the predictors.
            estimate_coefficients_from_linear_model_flag (bool):
                Flag whether coefficients should be estimated from
                the linear regression, or static estimates should be used.
            no_of_realizations (int):
                Number of realizations, if ensemble realizations are to be
                used as predictors. Default is None.

        Returns:
            initial_guess (list):
                List of coefficients to be used as initial guess.
                Order of coefficients is [gamma, delta, alpha, beta].

        """

        if (predictor_of_mean_flag.lower() == "mean" and
                not estimate_coefficients_from_linear_model_flag):
            initial_guess = [0, 1, 0, 1]
        elif (predictor_of_mean_flag.lower() == "realizations" and
              not estimate_coefficients_from_linear_model_flag):
            initial_guess = [0, 1, 0] + np.repeat(
                np.sqrt(1. / no_of_realizations), no_of_realizations).tolist()
        elif estimate_coefficients_from_linear_model_flag:
            if predictor_of_mean_flag.lower() == "mean":
                # Find all values that are not NaN.
                truth_not_nan = ~np.isnan(truth.data.flatten())
                forecast_not_nan = ~np.isnan(forecast_predictor.data.flatten())
                combined_not_nan = (
                    np.all(
                        np.row_stack([truth_not_nan, forecast_not_nan]),
                        axis=0))
                if not any(combined_not_nan):
                    gradient, intercept = ([np.nan, np.nan])
                else:
                    gradient, intercept, _, _, _ = (
                        stats.linregress(
                            forecast_predictor.data.flatten()[
                                combined_not_nan],
                            truth.data.flatten()[combined_not_nan]))
                initial_guess = [0, 1, intercept, gradient]
            elif predictor_of_mean_flag.lower() == "realizations":
                if self.statsmodels_found:
                    truth_data = truth.data.flatten()
                    forecast_predictor = (
                        enforce_coordinate_ordering(
                            forecast_predictor, "realization"))
                    forecast_data = np.array(
                        convert_cube_data_to_2d(
                            forecast_predictor, transpose=False),
                        dtype=np.float32
                    )
                    # Find all values that are not NaN.
                    truth_not_nan = ~np.isnan(truth_data)
                    forecast_not_nan = ~np.isnan(forecast_data)
                    combined_not_nan = (
                        np.all(
                            np.row_stack([truth_not_nan, forecast_not_nan]),
                            axis=0))
                    val = self.sm.add_constant(
                        forecast_data[:, combined_not_nan].T)
                    est = self.sm.OLS(truth_data[combined_not_nan], val).fit()
                    intercept = est.params[0]
                    gradient = est.params[1:]
                    initial_guess = [0, 1, intercept]+gradient.tolist()
                else:
                    initial_guess = (
                        [0, 1, 0] +
                        np.repeat(np.sqrt(1./no_of_realizations),
                                  no_of_realizations).tolist())
        return np.array(initial_guess, dtype=np.float32)

    def process(self, historic_forecast, truth):
        """
        Using Nonhomogeneous Gaussian Regression/Ensemble Model Output
        Statistics, estimate the required coefficients from historical
        forecasts.

        The main contents of this method is:

        1. Metadata checks to ensure that the current forecast, historic
           forecast and truth exist in a form that can be processed.
        2. Loop through times within the concatenated current forecast cube:

           1. Extract the desired forecast period from the historic forecasts
              to match the current forecasts. Apply unit conversion to ensure
              that historic forecasts have the desired units for calibration.
           2. Extract the relevant truth to co-incide with the time within
              the historic forecasts. Apply unit conversion to ensure
              that the truth has the desired units for calibration.
           3. Calculate mean and variance.
           4. Calculate initial guess at coefficient values by performing a
              linear regression, if requested, otherwise default values are
              used.
           5. Perform minimisation.

        Args:
            historic_forecast (iris.cube.Cube):
                The cube containing the historical forecasts used
                for calibration.
            truth (iris.cube.Cube:
                The cube containing the truth used for calibration.

        Returns:
            coefficients_cube (iris.cube.Cube):
                Cube containing the coefficients estimated using EMOS.
                The cube contains a coefficient_index dimension coordinate
                and a coefficient_name auxiliary coordinate.

        """
        # Ensure predictor_of_mean_flag is valid.
        check_predictor_of_mean_flag(self.predictor_of_mean_flag)

        # Set default values for whether there are NaN values within the
        # initial guess.
        nan_in_initial_guess = False

        # Make sure inputs have the same units.
        if self.desired_units:
            historic_forecast.convert_units(self.desired_units)
            truth.convert_units(self.desired_units)

        if historic_forecast.units != truth.units:
            msg = ("The historic forecast units of {} do not match "
                   "the truth units {}. These units must match, so that "
                   "the coefficients can be estimated.")
            raise ValueError(msg)

        if self.predictor_of_mean_flag.lower() == "mean":
            no_of_realizations = None
            forecast_predictor = historic_forecast.collapsed(
                "realization", iris.analysis.MEAN)
        elif self.predictor_of_mean_flag.lower() == "realizations":
            no_of_realizations = len(
                historic_forecast.coord("realization").points)
            forecast_predictor = historic_forecast

        forecast_var = historic_forecast.collapsed(
            "realization", iris.analysis.VARIANCE)

        # Computing initial guess for EMOS coefficients
        # If no initial guess from a previous iteration, or if there
        # are NaNs in the initial guess, calculate an initial guess.
        if "initial_guess" not in locals() or nan_in_initial_guess:
            initial_guess = self.compute_initial_guess(
                truth, forecast_predictor, self.predictor_of_mean_flag,
                self.ESTIMATE_COEFFICIENTS_FROM_LINEAR_MODEL_FLAG,
                no_of_realizations=no_of_realizations)

        if np.any(np.isnan(initial_guess)):
            nan_in_initial_guess = True

        if not nan_in_initial_guess:
            # Need to access the x attribute returned by the
            # minimisation function.
            optimised_coeffs = (
                self.minimiser.process(
                    initial_guess, forecast_predictor,
                    truth, forecast_var,
                    self.predictor_of_mean_flag,
                    self.distribution.lower()))
            initial_guess = optimised_coeffs
        else:
            optimised_coeffs = initial_guess
        coefficients_cube = (
            self.create_coefficients_cube(optimised_coeffs, historic_forecast))
        return coefficients_cube


class ApplyCoefficientsFromEnsembleCalibration(object):
    """
    Class to apply the optimised EMOS coefficients to future dates.

    """
    def __init__(
            self, current_forecast, coefficients_cube,
            predictor_of_mean_flag="mean"):
        """
        Create an ensemble calibration plugin that, for Nonhomogeneous Gaussian
        Regression, applies coefficients created using on historical forecasts
        and applies the coefficients to the current forecast.

        Args:
            current_forecast (iris.cube.Cube):
                The cube containing the current forecast.
            coefficients_cube (iris.cube.Cube):
                Cube containing the coefficients estimated using EMOS.
                The cube contains a coefficient_index dimension coordinate
                where the points of the coordinate are integer values and a
                coefficient_name auxiliary coordinate where the points of
                the coordinate are e.g. gamma, delta, alpha, beta.
            predictor_of_mean_flag (str):
                String to specify the input to calculate the calibrated mean.
                Currently the ensemble mean ("mean") and the ensemble
                realizations ("realizations") are supported as the predictors.

        """
        self.current_forecast = current_forecast
        self.coefficients_cube = coefficients_cube
        for coord_name in ["forecast_period", "time",
                           "forecast_reference_time"]:
            try:
                if (self.current_forecast.coord(coord_name) !=
                        self.coefficients_cube.coord(coord_name)):
                    msg = ("The {} coordinate of the current forecast cube "
                           "and coefficients cube differs. "
                           "current forecast: {}, "
                           "coefficients cube: {}").format(
                                coord_name,
                                self.current_forecast.coord(coord_name),
                                self.coefficients_cube.coord(coord_name))
                    raise ValueError(msg)
            except CoordinateNotFoundError:
                pass

        # Check that the domain of the current forecast and coefficients cube
        # matches.
        for axis in ["x", "y"]:
            current_forecast_points = [
                current_forecast.coord(axis=axis).points[0],
                current_forecast.coord(axis=axis).points[-1]]
            if not np.allclose(current_forecast_points,
                               coefficients_cube.coord(axis=axis).bounds):
                msg = ("The domain along the {} axis given by the "
                       "current forecast {} does not match the domain given "
                       "by the coefficients cube {}.".format(
                        axis, current_forecast_points,
                        coefficients_cube.coord(axis=axis).bounds))
                raise ValueError(msg)

        # Ensure predictor_of_mean_flag is valid.
        check_predictor_of_mean_flag(predictor_of_mean_flag)
        self.predictor_of_mean_flag = predictor_of_mean_flag

    def __repr__(self):
        """Represent the configured plugin instance as a string."""
        result = ('<ApplyCoefficientsFromEnsembleCalibration: '
                  'current_forecast: {}; '
                  'coefficients_cube: {}; '
                  'predictor_of_mean_flag: {}>')
        return result.format(
            self.current_forecast.name(), self.coefficients_cube.name(),
            self.predictor_of_mean_flag)

    def process(self):
        """
        Wrapping function to calculate the forecast predictor and forecast
        variance prior to applying coefficients to the current forecast.

        Returns:
            (tuple) : tuple containing:
                **calibrated_forecast_predictor** (iris.cube.Cube):
                    Cube containing the calibrated version of the
                    ensemble predictor, either the ensemble mean or
                    the ensemble realizations.
                **calibrated_forecast_variance** (iris.cube.Cube):
                    Cube containing the calibrated version of the
                    ensemble variance, either the ensemble mean or
                    the ensemble realizations.

        """
        if self.predictor_of_mean_flag.lower() == "mean":
            forecast_predictors = self.current_forecast.collapsed(
                "realization", iris.analysis.MEAN)
        elif self.predictor_of_mean_flag.lower() == "realizations":
            forecast_predictors = self.current_forecast

        forecast_vars = self.current_forecast.collapsed(
            "realization", iris.analysis.VARIANCE)

        calibrated_forecast_predictor, calibrated_forecast_var = (
            self._apply_params(forecast_predictors, forecast_vars))
        return calibrated_forecast_predictor, calibrated_forecast_var

    def _apply_params(self, forecast_predictors, forecast_vars):
        """
        Function to apply EMOS coefficients to all required dates.

        Args:
            forecast_predictors (iris.cube.Cube):
                Cube containing the forecast predictor e.g. ensemble mean
                or ensemble realizations.
            forecast_vars (iris.cube.Cube):
                Cube containing the forecast variance e.g. ensemble variance.

        Returns:
            (tuple) : tuple containing:
                **calibrated_forecast_predictor** (iris.cube.Cube):
                    Cube containing the calibrated version of the
                    ensemble predictor, either the ensemble mean or
                    the ensemble realizations.
                **calibrated_forecast_variance** (iris.cube.Cube):
                    Cube containing the calibrated version of the
                    ensemble variance, either the ensemble mean or
                    the ensemble realizations.
        """
        optimised_coeffs = (
            dict(zip(self.coefficients_cube.coord("coefficient_name").points,
                     self.coefficients_cube.data)))

        # Calculate the predicted mean based on whether the coefficients
        # were estimated using the mean as the predictor or using the
        # ensemble realizations as the predictor.
        if self.predictor_of_mean_flag.lower() == "mean":
            # Calculate predicted mean = a + b*X, where X is the
            # raw ensemble mean. In this case, b = beta.
            a_and_b = [optimised_coeffs["alpha"], optimised_coeffs["beta"]]
            forecast_predictor_flat = forecast_predictors.data.flatten()
            col_of_ones = (
                np.ones(forecast_predictor_flat.shape, dtype=np.float32))
            ones_and_mean = (
                np.column_stack((col_of_ones, forecast_predictor_flat)))
            predicted_mean = np.dot(ones_and_mean, a_and_b)
            calibrated_forecast_predictor = forecast_predictors
        elif self.predictor_of_mean_flag.lower() == "realizations":
            # Calculate predicted mean = a + b*X, where X is the
            # raw ensemble mean. In this case, b = beta^2.
            beta_values = np.array([], dtype=np.float32)
            for key in optimised_coeffs.keys():
                if key.startswith("beta"):
                    beta_values = np.append(beta_values, optimised_coeffs[key])
            a_and_b = np.append(optimised_coeffs["alpha"], beta_values**2)
            forecast_predictor_flat = (
                convert_cube_data_to_2d(forecast_predictors))
            forecast_var_flat = forecast_vars.data.flatten()
            col_of_ones = np.ones(forecast_var_flat.shape, dtype=np.float32)
            ones_and_predictor = (
                np.column_stack((col_of_ones, forecast_predictor_flat)))
            predicted_mean = np.dot(ones_and_predictor, a_and_b)
            # Calculate mean of ensemble realizations, as only the
            # calibrated ensemble mean will be returned.
            calibrated_forecast_predictor = (
                forecast_predictors.collapsed(
                    "realization", iris.analysis.MEAN))

        xlen = len(forecast_predictors.coord(axis="x").points)
        ylen = len(forecast_predictors.coord(axis="y").points)

        calibrated_forecast_predictor.data = (
            np.reshape(predicted_mean, (ylen, xlen)))

        calibrated_forecast_var = forecast_vars
        # Calculating the predicted variance, based on the
        # raw variance S^2, where predicted variance = c + dS^2,
        # where c = (gamma)^2 and d = (delta)^2
        calibrated_forecast_var.data = (
            optimised_coeffs["gamma"]**2 +
            optimised_coeffs["delta"]**2 * forecast_vars.data)

        return calibrated_forecast_predictor, calibrated_forecast_var


class EnsembleCalibration(object):
    """
    Plugin to wrap the core EMOS processes:
    1. Estimate optimised EMOS coefficients from training period.
    2. Apply optimised EMOS coefficients for future dates.

    """
    def __init__(self, distribution, desired_units=None,
                 predictor_of_mean_flag="mean", max_iterations=1000):
        """
        Create an ensemble calibration plugin that, for Nonhomogeneous Gaussian
        Regression, calculates coefficients based on historical forecasts and
        applies the coefficients to the current forecast.

        Args:
            distribution (str):
                The distribution that will be used for calibration. This will
                be dependent upon the input phenomenon. This has to be
                supported by the minimisation functions in
                ContinuousRankedProbabilityScoreMinimisers.
        Kwargs:
            desired_units (str or cf_units.Unit):
                The unit that you would like the calibration to be undertaken
                in. The current forecast, historical forecast and truth will be
                converted as required.
            predictor_of_mean_flag (str):
                String to specify the input to calculate the calibrated mean.
                Currently the ensemble mean ("mean") and the ensemble
                realizations ("realizations") are supported as the predictors.
            max_iterations (int):
                The maximum number of iterations allowed until the
                minimisation has converged to a stable solution. If the
                maximum number of iterations is reached, but the minimisation
                has not yet converged to a stable solution, then the available
                solution is used anyway, and a warning is raised. If the
                predictor_of_mean is "realizations", then the number of
                iterations may require increasing, as there will be
                more coefficients to solve for.
        """
        valid_distributions = (ContinuousRankedProbabilityScoreMinimisers().
                               minimisation_dict.keys())
        if distribution not in valid_distributions:
            msg = ("Given distribution {} not available. Available "
                   "distributions are {}".format(
                       distribution, valid_distributions))
            raise ValueError(msg)
        self.distribution = distribution
        self.desired_units = desired_units
        self.predictor_of_mean_flag = predictor_of_mean_flag
        self.max_iterations = max_iterations

    def __repr__(self):
        """Represent the configured plugin instance as a string."""
        result = ('<EnsembleCalibration: '
                  'distribution: {}; '
                  'desired_units: {}; '
                  'predictor_of_mean_flag: {}; '
                  'max_iterations: {}>')
        return result.format(
            self.distribution, self.desired_units,
            self.predictor_of_mean_flag, self.max_iterations)

    def process(self, current_forecast, historic_forecast, truth):
        """
        Performs ensemble calibration through the following steps:
        1. Estimate optimised coefficients from training period.
        2. Apply optimised coefficients to current forecast.

        Args:
            current_forecast (iris.cube.Cube):
                The cube that provides the input forecast for
                the current cycle.
            historic_forecast (iris.cube.Cube):
                The cube that provides the input historic forecasts
                for calibration.
            truth (iris.cube.Cube):
                The cube that provides the input truth for
                calibration with dates matching the historic forecasts.

        Returns:
            (tuple): tuple containing:
                **calibrated_forecast_predictor** (iris.cube.Cube):
                    Cube containing the calibrated forecast predictor.
                **calibrated_forecast_variance** (iris.cube.Cube):
                    Cube containing the calibrated forecast variance.

        """
        # Ensure predictor_of_mean_flag is valid.
        check_predictor_of_mean_flag(self.predictor_of_mean_flag)

<<<<<<< HEAD
        if (format_calibration_method(self.calibration_method) in
                ["ensemble model output statistics",
                 "nonhomogeneous gaussian regression"]):
            if (format_calibration_method(self.distribution) in
                    ["gaussian", "truncated gaussian"]):
                current_cycle = datetime_to_cycletime(
                    iris_time_to_datetime(
                        current_forecast.coord("forecast_reference_time"))[0])
                ec = EstimateCoefficientsForEnsembleCalibration(
                    self.distribution, current_cycle=current_cycle,
                    desired_units=self.desired_units,
                    predictor_of_mean_flag=self.predictor_of_mean_flag,
                    max_iterations=self.max_iterations)
                coefficient_cube = (
                    ec.process(
                        historic_forecast, truth))
        else:
            msg = ("Other calibration methods are not available. "
                   "{} is not available".format(
                       format_calibration_method(self.calibration_method)))
            raise ValueError(msg)
=======
        current_cycle = datetime_to_cycletime(
            iris_time_to_datetime(
                current_forecast.coord("forecast_reference_time"))[0])
        ec = EstimateCoefficientsForEnsembleCalibration(
            self.distribution, current_cycle=current_cycle,
            desired_units=self.desired_units,
            predictor_of_mean_flag=self.predictor_of_mean_flag,
            max_iterations=self.max_iterations)
        coefficient_cube = (
            ec.estimate_coefficients_for_ngr(
                historic_forecast, truth))

>>>>>>> f6826e45
        ac = ApplyCoefficientsFromEnsembleCalibration(
            current_forecast, coefficient_cube,
            predictor_of_mean_flag=self.predictor_of_mean_flag)
        (calibrated_forecast_predictor,
         calibrated_forecast_variance) = ac.process()

        # TODO: track down where np.float64 promotion takes place.
        calibrated_forecast_predictor.data = (
            calibrated_forecast_predictor.data.astype(np.float32))
        calibrated_forecast_variance.data = (
            calibrated_forecast_variance.data.astype(np.float32))

        return calibrated_forecast_predictor, calibrated_forecast_variance<|MERGE_RESOLUTION|>--- conflicted
+++ resolved
@@ -1046,29 +1046,6 @@
         # Ensure predictor_of_mean_flag is valid.
         check_predictor_of_mean_flag(self.predictor_of_mean_flag)
 
-<<<<<<< HEAD
-        if (format_calibration_method(self.calibration_method) in
-                ["ensemble model output statistics",
-                 "nonhomogeneous gaussian regression"]):
-            if (format_calibration_method(self.distribution) in
-                    ["gaussian", "truncated gaussian"]):
-                current_cycle = datetime_to_cycletime(
-                    iris_time_to_datetime(
-                        current_forecast.coord("forecast_reference_time"))[0])
-                ec = EstimateCoefficientsForEnsembleCalibration(
-                    self.distribution, current_cycle=current_cycle,
-                    desired_units=self.desired_units,
-                    predictor_of_mean_flag=self.predictor_of_mean_flag,
-                    max_iterations=self.max_iterations)
-                coefficient_cube = (
-                    ec.process(
-                        historic_forecast, truth))
-        else:
-            msg = ("Other calibration methods are not available. "
-                   "{} is not available".format(
-                       format_calibration_method(self.calibration_method)))
-            raise ValueError(msg)
-=======
         current_cycle = datetime_to_cycletime(
             iris_time_to_datetime(
                 current_forecast.coord("forecast_reference_time"))[0])
@@ -1078,10 +1055,9 @@
             predictor_of_mean_flag=self.predictor_of_mean_flag,
             max_iterations=self.max_iterations)
         coefficient_cube = (
-            ec.estimate_coefficients_for_ngr(
+            ec.process(
                 historic_forecast, truth))
 
->>>>>>> f6826e45
         ac = ApplyCoefficientsFromEnsembleCalibration(
             current_forecast, coefficient_cube,
             predictor_of_mean_flag=self.predictor_of_mean_flag)
